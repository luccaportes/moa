/*
 * 
 * Licensed under the Apache License, Version 2.0 (the "License");
 * you may not use this file except in compliance with the License.
 * You may obtain a copy of the License at
 * 
 * 	        http://www.apache.org/licenses/LICENSE-2.0
 * 
 * Unless required by applicable law or agreed to in writing,
 * software distributed under the License is distributed on an
 * "AS IS" BASIS, WITHOUT WARRANTIES OR CONDITIONS OF ANY KIND,
 * either express or implied. See the License for the specific
 * language governing permissions and limitations under the
 * License.  
 */
package com.yahoo.labs.samoa.instances;

import java.io.Reader;
import java.io.Serializable;
import java.io.StringReader;
import java.util.ArrayList;
import java.util.List;
import java.util.Random;

/**
 * The Class Instances.
 *
 * @author abifet
 */
public class Instances implements Serializable {

    private static final long serialVersionUID = 8110510475535581577L;
    /**
     * The instance information.
     */
    protected InstanceInformation instanceInformation;
    /**
     * The instances.
     */
    protected List<Instance> instances;

    /**
     * The arff.
     */
    protected ArffLoader arff;

    /**
     * Instantiates a new instances.
     *
     * @param chunk the chunk
     */
    public Instances(Instances chunk) {
        this(chunk, chunk.numInstances());
        chunk.copyInstances(0, this, chunk.numInstances());
    }

    /**
     * Instantiates a new instances.
     */
    public Instances() {
    }

    /**
     * Instantiates a new instances.
     *
     * @param reader the reader
     * @param size the size
     * @param classAttribute the class attribute
     */
    public Instances(Reader reader, int size, int classAttribute) {
        arff = new ArffLoader(reader, 0, classAttribute);
        this.instanceInformation = arff.getStructure();
        this.instances = new ArrayList<Instance>();
    }

    /**
     * Instantiates a new instances.
     *
     * @param reader the reader
     * @param range
     * @param size the size
     * @param classAttribute the class attribute
     */
    public Instances(Reader reader, Range range) {
        this.arff = new MultiTargetArffLoader(reader, range);
        this.instanceInformation = arff.getStructure();
        this.instances = new ArrayList<Instance>();
    }

    /**
     * Instantiates a new instances.
     *
     * @param chunk the chunk
     * @param capacity the capacity
     */
    public Instances(Instances chunk, int capacity) {
        this.instanceInformation = chunk.instanceInformation();
        if (capacity < 0) {
            capacity = 0;
        }
        this.instances = new ArrayList<Instance>(capacity);
    }

    /**
     * Instantiates a new instances.
     *
     * @param st the st
     * @param v the v
     * @param capacity the capacity
     */
    public Instances(String st, List<Attribute> v, int capacity) {
        this.instanceInformation = new InstanceInformation(st, v);
    }

    /**
     * Instantiates a new instances.
     *
     * @param chunk the chunk
     * @param first the first instance
     * @param toCopy the j
     */
    public Instances(Instances chunk, int first, int toCopy) {

        this(chunk, toCopy);

        if ((first < 0) || ((first + toCopy) > chunk.numInstances())) {
            throw new IllegalArgumentException("Parameters first and/or toCopy out "
                    + "of range");
        }
        chunk.copyInstances(first, this, toCopy);
    }

    /**
     * Instantiates a new instances.
     *
     * @param st the st
     * @param v the v
     */
    public Instances(StringReader st, int v) {
        throw new UnsupportedOperationException("Not yet implemented");
    }

    //Information Instances
    /**
     * Sets the relation name.
     *
     * @param string the new relation name
     */
    public void setRelationName(String string) {
        this.instanceInformation.setRelationName(string);
    }

    /**
     * Gets the relation name.
     *
     * @return the relation name
     */
    public String getRelationName() {
        return this.instanceInformation.getRelationName();
    }

    /**
     * Class index.
     *
     * @return the int
     */
    public int classIndex() {
        return this.instanceInformation.classIndex();
    }

    /**
     * Sets the class index.
     *
     * @param classIndex the new class index
     */
    public void setClassIndex(int classIndex) {
        this.instanceInformation.setClassIndex(classIndex);
    }

    /**
     * Class attribute.
     *
     * @return the attribute
     */
    public Attribute classAttribute() {
        return this.instanceInformation.classAttribute();
    }

    /**
     * Num attributes.
     *
     * @return the int
     */
    public int numAttributes() {
        return this.instanceInformation.numAttributes();
    }

    /**
     * Attribute.
     *
     * @param w the w
     * @return the attribute
     */
    public Attribute attribute(int w) {
        return this.instanceInformation.attribute(w);
    }

    /**
     * Num classes.
     *
     * @return the int
     */
    public int numClasses() {
        return this.instanceInformation.numClasses();
    }

    /**
     * Delete attribute at.
     *
     * @param integer the integer
     */
    public void deleteAttributeAt(Integer integer) {
        this.instanceInformation.deleteAttributeAt(integer);
    }

    /**
     * Insert attribute at.
     *
     * @param attribute the attribute
     * @param i the i
     */
    public void insertAttributeAt(Attribute attribute, int i) {
    	if (this.instanceInformation==null)
    		this.instanceInformation= new InstanceInformation();
        this.instanceInformation.insertAttributeAt(attribute, i);
    }

    //List of Instances
    /**
     * Instance.
     *
     * @param num the num
     * @return the instance
     */
    public Instance instance(int num) {
        return this.instances.get(num);
    }

    /**
     * Num instances.
     *
     * @return the int
     */
    public int numInstances() {
        return this.instances.size();
    }

    /**
     * Adds the.
     *
     * @param inst the inst
     */
    public void add(Instance inst) {
        this.instances.add(inst.copy());
    }

    /**
     * Randomize.
     *
     * @param random the random
     */
    public void randomize(Random random) {
        for (int j = numInstances() - 1; j > 0; j--) {
            swap(j, random.nextInt(j + 1));
        }
    }

    /**
     * Stratify.
     *
     * @param numFolds the num folds
     */
    public void stratify(int numFolds) {

        if (classAttribute().isNominal()) {

            // sort by class
            int index = 1;
            while (index < numInstances()) {
                Instance instance1 = instance(index - 1);
                for (int j = index; j < numInstances(); j++) {
                    Instance instance2 = instance(j);
                    if ((instance1.classValue() == instance2.classValue())
                            || (instance1.classIsMissing()
                            && instance2.classIsMissing())) {
                        swap(index, j);
                        index++;
                    }
                }
                index++;
            }
            stratStep(numFolds);
        }
    }

    protected void stratStep(int numFolds) {
        ArrayList<Instance> newVec = new ArrayList<Instance>(this.instances.size());
        int start = 0, j;

        // create stratified batch
        while (newVec.size() < numInstances()) {
            j = start;
            while (j < numInstances()) {
                newVec.add(instance(j));
                j = j + numFolds;
            }
            start++;
        }
        this.instances = newVec;
    }

    /**
     * Train cv.
     *
     * @param numFolds the num folds
     * @param numFold
     * @param n the n
     * @param random the random
     * @return the instances
     */
    public Instances trainCV(int numFolds, int numFold, Random random) {
        Instances train = trainCV(numFolds, numFold);
        train.randomize(random);
        return train;
    }

    public Instances trainCV(int numFolds, int numFold) {
        int numInstForFold, first, offset;
        Instances train;

        numInstForFold = numInstances() / numFolds;
        if (numFold < numInstances() % numFolds) {
            numInstForFold++;
            offset = numFold;
        } else {
            offset = numInstances() % numFolds;
        }
        train = new Instances(this, numInstances() - numInstForFold);
        first = numFold * (numInstances() / numFolds) + offset;
        copyInstances(0, train, first);
        copyInstances(first + numInstForFold, train,
                numInstances() - first - numInstForFold);
        return train;
    }

    protected void copyInstances(int from, Instances dest, int num) {
        for (int i = 0; i < num; i++) {
            dest.add(instance(from + i));
        }
    }

    /**
     * Test cv.
     *
     * @param numFolds the num folds
     * @param numFold the num fold
     * @return the instances
     */
    public Instances testCV(int numFolds, int numFold) {

        int numInstForFold, first, offset;
        Instances test;

        numInstForFold = numInstances() / numFolds;
        if (numFold < numInstances() % numFolds) {
            numInstForFold++;
            offset = numFold;
        } else {
            offset = numInstances() % numFolds;
        }
        test = new Instances(this, numInstForFold);
        first = numFold * (numInstances() / numFolds) + offset;
        copyInstances(first, test, numInstForFold);
        return test;
    }

    /*  public Instances dataset() {
     throw new UnsupportedOperationException("Not yet implemented");
     }*/
    /**
     * Mean or mode.
     *
     * @param j the j
     * @return the double
     */
    public double meanOrMode(int j) {
        throw new UnsupportedOperationException("Not yet implemented"); //CobWeb
    }

    /**
     * Read instance.
     *
     * @param fileReader the file reader
     * @return true, if successful
     */
    public boolean readInstance(Reader fileReader) {

        //ArffReader arff = new ArffReader(reader, this, m_Lines, 1);
        Instance inst = arff.readInstance();
        if (inst != null) {
            inst.setDataset(this);
            add(inst);
            return true;
        } else {
            return false;
        }
    }

    /**
     * Delete.
     */
    public void delete() {
        this.instances = new ArrayList<Instance>();
    }

    /**
     * Swap.
     *
     * @param i the i
     * @param j the j
     */
    public void swap(int i, int j) {
        Instance in = instances.get(i);
        instances.set(i, instances.get(j));
        instances.set(j, in);
    }

    /**
     * Instance information.
     *
     * @return the instance information
     */
    private InstanceInformation instanceInformation() {
        return this.instanceInformation;
    }

    public Attribute attribute(String name) {

        for (int i = 0; i < numAttributes(); i++) {
            if (attribute(i).name().equals(name)) {
                return attribute(i);
            }
        }
        return null;
    }

    public int size() {
        return this.numInstances();
    }

    public void set(int i, Instance inst) {
        this.instances.set(i, inst);
    }

    public Instance get(int k) {
        return this.instance(k);
<<<<<<< HEAD
=======
    }

	public void setRangeOutputIndices(Range range) {
		this.instanceInformation.setRangeOutputIndices(range);
		
	}
	
    public void setAttributes(List<Attribute> v) {
    	if(this.instanceInformation==null)
    		this.instanceInformation= new InstanceInformation();
        this.instanceInformation.setAttributes(v);
    }
    
    public void setAttributes(List<Attribute> v, List<Integer> indexValues) {
    	if(this.instanceInformation==null)
    		this.instanceInformation= new InstanceInformation();
        this.instanceInformation.setAttributes(v, indexValues);
>>>>>>> 43e05ac6
    }
}<|MERGE_RESOLUTION|>--- conflicted
+++ resolved
@@ -464,8 +464,6 @@
 
     public Instance get(int k) {
         return this.instance(k);
-<<<<<<< HEAD
-=======
     }
 
 	public void setRangeOutputIndices(Range range) {
@@ -483,6 +481,5 @@
     	if(this.instanceInformation==null)
     		this.instanceInformation= new InstanceInformation();
         this.instanceInformation.setAttributes(v, indexValues);
->>>>>>> 43e05ac6
     }
 }