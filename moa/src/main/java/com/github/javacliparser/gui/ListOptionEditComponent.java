/*
 *    ListOptionEditComponent.java
 *    Copyright (C) 2007 University of Waikato, Hamilton, New Zealand
 *    @author Richard Kirkby (rkirkby@cs.waikato.ac.nz)
 *
 *    This program is free software; you can redistribute it and/or modify
 *    it under the terms of the GNU General Public License as published by
 *    the Free Software Foundation; either version 3 of the License, or
 *    (at your option) any later version.
 *
 *    This program is distributed in the hope that it will be useful,
 *    but WITHOUT ANY WARRANTY; without even the implied warranty of
 *    MERCHANTABILITY or FITNESS FOR A PARTICULAR PURPOSE.  See the
 *    GNU General Public License for more details.
 *
 *    You should have received a copy of the GNU General Public License
 *    along with this program. If not, see <http://www.gnu.org/licenses/>.
 *    
 */
package com.github.javacliparser.gui;

import com.github.javacliparser.Option;

/**
 * An OptionEditComponent that lets the user edit a list option.
 *
 * @author Richard Kirkby (rkirkby@cs.waikato.ac.nz)
 * @version $Revision: 7 $
 */
public class ListOptionEditComponent extends StringOptionEditComponent {

    private static final long serialVersionUID = 1L;

    public ListOptionEditComponent(Option option) {
<<<<<<< HEAD
        component = new StringOptionEditComponent(option);
        setText(component.getText());
    }

    @Override
    public Option getEditedOption() {
        return component.getEditedOption();
    }

    @Override
    public void setEditState(String cliString) {
        component.setText(cliString);
        setText(component.getText());
    }

    @Override
    public void applyState() {
        getEditedOption().setValueViaCLIString(getText().length() > 0 ? getText() : null);
        setText(component.getText());
=======
    	super(option);
>>>>>>> 59353ad6
    }
}
<|MERGE_RESOLUTION|>--- conflicted
+++ resolved
@@ -32,28 +32,6 @@
     private static final long serialVersionUID = 1L;
 
     public ListOptionEditComponent(Option option) {
-<<<<<<< HEAD
-        component = new StringOptionEditComponent(option);
-        setText(component.getText());
-    }
-
-    @Override
-    public Option getEditedOption() {
-        return component.getEditedOption();
-    }
-
-    @Override
-    public void setEditState(String cliString) {
-        component.setText(cliString);
-        setText(component.getText());
-    }
-
-    @Override
-    public void applyState() {
-        getEditedOption().setValueViaCLIString(getText().length() > 0 ? getText() : null);
-        setText(component.getText());
-=======
     	super(option);
->>>>>>> 59353ad6
     }
 }
